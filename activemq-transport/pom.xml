--- conflicted
+++ resolved
@@ -10,10 +10,7 @@
   <groupId>com.esri.geoevent.transport</groupId>
   <artifactId>activemq-transport</artifactId>
   <name>Esri :: GeoEvent :: Transport :: ActiveMQ</name>
-<<<<<<< HEAD
-  <version>10.4.1</version>
-=======
->>>>>>> ae8fb890
+  <version>10.6.1</version>
   <packaging>bundle</packaging>
 
   <build>
