<?xml version="1.0"?>
<project xmlns="http://maven.apache.org/POM/4.0.0" xmlns:xsi="http://www.w3.org/2001/XMLSchema-instance"
         xsi:schemaLocation="http://maven.apache.org/POM/4.0.0 http://maven.apache.org/maven-v4_0_0.xsd">
  <modelVersion>4.0.0</modelVersion>

<<<<<<< HEAD
	<groupId>com.esri.geoevent.parent</groupId>
	<artifactId>activemq</artifactId>
	<version>10.4.1-5.15.2</version>
	<packaging>pom</packaging>
=======
  <groupId>com.esri.geoevent.parent</groupId>
  <artifactId>activemq</artifactId>
  <version>10.4.1</version>
  <packaging>pom</packaging>
>>>>>>> aac326e0

  <name>Esri :: GeoEvent :: ActiveMQ</name>
  <url>http://www.esri.com</url>

<<<<<<< HEAD
	<properties>
		<contact.address>geoevent@esri.com</contact.address>
		<project.build.sourceEncoding>UTF-8</project.build.sourceEncoding>
		<maven.bundle.plugin.version>2.3.6</maven.bundle.plugin.version>
		<activemq.version>5.15.2</activemq.version><!-- latest stable release -->
	</properties>
=======
  <properties>
    <contact.address>geoevent@esri.com</contact.address>
    <project.build.sourceEncoding>UTF-8</project.build.sourceEncoding>
    <maven.bundle.plugin.version>2.3.6</maven.bundle.plugin.version>
    <activemq.version>5.15.2</activemq.version>
  </properties>
>>>>>>> aac326e0

  <modules>
    <module>activemq-transport</module>
  </modules>

<<<<<<< HEAD
	<dependencyManagement>
		<dependencies>
			<dependency>
				<groupId>commons-logging</groupId>
				<artifactId>commons-logging</artifactId>
				<version>1.1.1</version>
			</dependency>
		</dependencies>
	</dependencyManagement>
	<dependencies>
		<dependency>
			<groupId>com.esri.geoevent.sdk</groupId>
			<artifactId>geoevent-sdk</artifactId>
			<version>10.4.1</version><!-- target lowest supported version -->
			<scope>provided</scope>
			<exclusions>
				<exclusion>
					<groupId>org.apache.activemq</groupId>
					<artifactId>activemq-camel</artifactId>
				</exclusion>
			</exclusions>
		</dependency>
		<dependency>
			<groupId>org.apache.activemq</groupId>
			<artifactId>activemq-client</artifactId>
			<version>${activemq.version}</version>
		</dependency>
		<!-- dependencies for embedding via the vm and peer transports omitted -->
		<!-- rely on transitive dependencies for right version of slf4j etc. -->
   </dependencies>

	<build>
		<pluginManagement>
			<plugins>
				<plugin>
					<groupId>org.apache.felix</groupId>
					<artifactId>maven-bundle-plugin</artifactId>
					<extensions>true</extensions>
					<version>${maven.bundle.plugin.version}</version>
				</plugin>
				<plugin>
					<groupId>org.apache.maven.plugins</groupId>
					<artifactId>maven-compiler-plugin</artifactId>
					<version>2.5.1</version>
					<configuration>
						<source>1.8</source>
						<target>1.8</target>
					</configuration>
				</plugin>
			</plugins>
		</pluginManagement>
	</build>
=======
  <dependencyManagement>
    <dependencies>
      <dependency>
        <groupId>commons-logging</groupId>
        <artifactId>commons-logging</artifactId>
        <version>1.1.1</version>
      </dependency>
    </dependencies>
  </dependencyManagement>
  <dependencies>
    <dependency>
      <groupId>com.esri.geoevent.sdk</groupId>
      <artifactId>geoevent-sdk</artifactId>
      <version>10.4.1</version>
      <scope>provided</scope>
    </dependency>
    <dependency>
      <groupId>org.apache.activemq</groupId>
      <artifactId>activemq-client</artifactId>
      <version>${activemq.version}</version>
    </dependency>
  </dependencies>

  <build>
    <pluginManagement>
      <plugins>
        <plugin>
          <groupId>org.apache.felix</groupId>
          <artifactId>maven-bundle-plugin</artifactId>
          <extensions>true</extensions>
          <version>${maven.bundle.plugin.version}</version>
        </plugin>
        <plugin>
          <groupId>org.apache.maven.plugins</groupId>
          <artifactId>maven-compiler-plugin</artifactId>
          <version>2.5.1</version>
          <configuration>
            <source>1.8</source>
            <target>1.8</target>
          </configuration>
        </plugin>
      </plugins>
    </pluginManagement>
  </build>
>>>>>>> aac326e0
</project><|MERGE_RESOLUTION|>--- conflicted
+++ resolved
@@ -1,97 +1,27 @@
 <?xml version="1.0"?>
 <project xmlns="http://maven.apache.org/POM/4.0.0" xmlns:xsi="http://www.w3.org/2001/XMLSchema-instance"
-         xsi:schemaLocation="http://maven.apache.org/POM/4.0.0 http://maven.apache.org/maven-v4_0_0.xsd">
+    xsi:schemaLocation="http://maven.apache.org/POM/4.0.0 http://maven.apache.org/maven-v4_0_0.xsd">
   <modelVersion>4.0.0</modelVersion>
 
-<<<<<<< HEAD
-	<groupId>com.esri.geoevent.parent</groupId>
-	<artifactId>activemq</artifactId>
-	<version>10.4.1-5.15.2</version>
-	<packaging>pom</packaging>
-=======
   <groupId>com.esri.geoevent.parent</groupId>
   <artifactId>activemq</artifactId>
-  <version>10.4.1</version>
+  <version>10.4.1-5.15.2</version>
   <packaging>pom</packaging>
->>>>>>> aac326e0
 
   <name>Esri :: GeoEvent :: ActiveMQ</name>
   <url>http://www.esri.com</url>
 
-<<<<<<< HEAD
-	<properties>
-		<contact.address>geoevent@esri.com</contact.address>
-		<project.build.sourceEncoding>UTF-8</project.build.sourceEncoding>
-		<maven.bundle.plugin.version>2.3.6</maven.bundle.plugin.version>
-		<activemq.version>5.15.2</activemq.version><!-- latest stable release -->
-	</properties>
-=======
   <properties>
     <contact.address>geoevent@esri.com</contact.address>
     <project.build.sourceEncoding>UTF-8</project.build.sourceEncoding>
     <maven.bundle.plugin.version>2.3.6</maven.bundle.plugin.version>
     <activemq.version>5.15.2</activemq.version>
   </properties>
->>>>>>> aac326e0
 
   <modules>
     <module>activemq-transport</module>
   </modules>
 
-<<<<<<< HEAD
-	<dependencyManagement>
-		<dependencies>
-			<dependency>
-				<groupId>commons-logging</groupId>
-				<artifactId>commons-logging</artifactId>
-				<version>1.1.1</version>
-			</dependency>
-		</dependencies>
-	</dependencyManagement>
-	<dependencies>
-		<dependency>
-			<groupId>com.esri.geoevent.sdk</groupId>
-			<artifactId>geoevent-sdk</artifactId>
-			<version>10.4.1</version><!-- target lowest supported version -->
-			<scope>provided</scope>
-			<exclusions>
-				<exclusion>
-					<groupId>org.apache.activemq</groupId>
-					<artifactId>activemq-camel</artifactId>
-				</exclusion>
-			</exclusions>
-		</dependency>
-		<dependency>
-			<groupId>org.apache.activemq</groupId>
-			<artifactId>activemq-client</artifactId>
-			<version>${activemq.version}</version>
-		</dependency>
-		<!-- dependencies for embedding via the vm and peer transports omitted -->
-		<!-- rely on transitive dependencies for right version of slf4j etc. -->
-   </dependencies>
-
-	<build>
-		<pluginManagement>
-			<plugins>
-				<plugin>
-					<groupId>org.apache.felix</groupId>
-					<artifactId>maven-bundle-plugin</artifactId>
-					<extensions>true</extensions>
-					<version>${maven.bundle.plugin.version}</version>
-				</plugin>
-				<plugin>
-					<groupId>org.apache.maven.plugins</groupId>
-					<artifactId>maven-compiler-plugin</artifactId>
-					<version>2.5.1</version>
-					<configuration>
-						<source>1.8</source>
-						<target>1.8</target>
-					</configuration>
-				</plugin>
-			</plugins>
-		</pluginManagement>
-	</build>
-=======
   <dependencyManagement>
     <dependencies>
       <dependency>
@@ -113,6 +43,8 @@
       <artifactId>activemq-client</artifactId>
       <version>${activemq.version}</version>
     </dependency>
+    <!-- dependencies for embedding via the vm and peer transports omitted -->
+    <!-- rely on transitive dependencies for right version of slf4j etc. -->
   </dependencies>
 
   <build>
@@ -136,5 +68,4 @@
       </plugins>
     </pluginManagement>
   </build>
->>>>>>> aac326e0
 </project>