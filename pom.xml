--- conflicted
+++ resolved
@@ -14,13 +14,8 @@
   <properties>
     <contact.address>geoevent@esri.com</contact.address>
     <project.build.sourceEncoding>UTF-8</project.build.sourceEncoding>
-<<<<<<< HEAD
     <maven.bundle.plugin.version>5.1.8</maven.bundle.plugin.version>
-    <activemq.version>5.16.5</activemq.version>
-=======
-    <maven.bundle.plugin.version>4.2.1</maven.bundle.plugin.version>
     <activemq.version>5.16.6</activemq.version>
->>>>>>> 169ac149
     <!--
     This will be the absolute final release of ActiveMQ 5.16.x,
     and as such the last version of ActiveMQ client to support
